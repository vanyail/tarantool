--- conflicted
+++ resolved
@@ -23,14 +23,7 @@
 ---
 - table
 ...
-<<<<<<< HEAD
 socket('PF_INET', 'SOCK_STREAM', 'tcp121222');
-=======
-lua for k in pairs(getmetatable(s).__index) do local r, msg = pcall(s[k]); if not msg:match('Usage:') then print(k) end end
----
-...
-lua s:nonblock(false)
->>>>>>> 86fbbc56
 ---
 - null
 ...
@@ -53,6 +46,17 @@
 ---
 - nil
 ...
+-- Invalid arguments
+--# setopt delimiter ';'
+for k in pairs(getmetatable(s).__index) do
+    local r, msg = pcall(s[k])
+    if not msg:match('Usage:') then
+        error("Arguments is not checked for "..k)
+    end
+end;
+---
+...
+--# setopt delimiter ''
 port = string.gsub(box.cfg.listen, '^.*:', '')
 ---
 ...
@@ -214,11 +218,7 @@
 ...
 sc:nonblock(true)
 ---
-<<<<<<< HEAD
-- true
-=======
-error: '[string "-- bsdsocket.lua (internal file)..."]:345: Socket option SO_ACCEPTCONN is read only'
->>>>>>> 86fbbc56
+- true
 ...
 sc:readable(.5)
 ---
@@ -266,7 +266,7 @@
 ...
 s:setsockopt('SOL_SOCKET', 'SO_ACCEPTCONN', 1)
 ---
-- error: '[string "-- bsdsocket.lua (internal file)..."]:326: Socket option SO_ACCEPTCONN
+- error: '[string "-- bsdsocket.lua (internal file)..."]:340: Socket option SO_ACCEPTCONN
     is read only'
 ...
 s:getsockopt('SOL_SOCKET', 'SO_RCVBUF') > 32
@@ -691,11 +691,7 @@
 ---
 - Hello, world
 ...
-<<<<<<< HEAD
 sc:sendto('127.0.0.1', 3548, 'Hello, world, 2')
-=======
-lua string.match(tostring(s), 'fd %d+, aka unix/:/tmp/tarantool%-test%-socket') ~= nil
->>>>>>> 86fbbc56
 ---
 - true
 ...
@@ -928,6 +924,36 @@
 ---
 - null
 - true
+...
+-- invalid fd
+s = socket('AF_INET', 'SOCK_STREAM', 'tcp')
+---
+...
+s:read(9)
+---
+- null
+...
+s:close()
+---
+- true
+...
+s.socket.fd = 512
+---
+...
+tostring(s)
+---
+- fd 512
+...
+s:readable(0)
+---
+- true
+...
+s:writable(0)
+---
+- true
+...
+s = nil
+---
 ...
 -- close
 port = 65454
@@ -963,25 +989,6 @@
 s = socket.tcp_connect('127.0.0.1', port)
 ---
 ...
-s:read(9)
----
-- Tarantool
-...
-sa = setmetatable({ fh = 512 }, getmetatable(s))
----
-...
-tostring(sa)
----
-- fd 512
-...
-sa:readable(0)
----
-- true
-...
-sa:writable(0)
----
-- true
-...
 ch = fiber.channel()
 ---
 ...
@@ -1059,34 +1066,15 @@
 ---
 - null
 ...
-<<<<<<< HEAD
 s:bind('unix/', path)
 ---
 - true
 ...
 s:error()
-=======
-lua sa = box.socket.tcp_connect('127.0.0.1', box.cfg.primary_port)
----
-...
-lua sa:close()
----
- - true
-...
-lua sa.socket.fd = 512
->>>>>>> 86fbbc56
----
-- null
-...
-<<<<<<< HEAD
+---
+- null
+...
 s:listen(128)
-=======
-lua sa:fd()
----
- - 512
-...
-lua tostring(sa)
->>>>>>> 86fbbc56
 ---
 - true
 ...
@@ -1106,17 +1094,7 @@
 c = socket.tcp_connect('unix/', path)
 ---
 ...
-<<<<<<< HEAD
 c:error()
-=======
-lua sa = nil
----
-...
-lua s = box.socket.tcp_connect('127.0.0.1', box.cfg.primary_port)
----
-...
-lua ch = box.ipc.channel()
->>>>>>> 86fbbc56
 ---
 - null
 ...
@@ -1302,38 +1280,37 @@
 ...
 os.remove(path)
 ---
-<<<<<<< HEAD
-- true
-=======
- - true
-...
-lua s = box.socket('AF_UNIX', 'SOCK_STREAM', 'ip')
----
-...
-lua s:bind('unix/', '/tmp/tarantool-test-socket')
----
- - true
-...
-lua s:listen()
----
- - true
-...
-lua s = nil
----
-...
-lua collectgarbage('collect')
----
- - 0
-...
-lua collectgarbage('collect')
----
- - 0
-...
-lua client, errno = box.socket.tcp_connect('unix/', '/tmp/tarantool-test-socket'), box.errno()
----
-...
-lua errno == box.errno.ECONNREFUSED
----
- - true
->>>>>>> 86fbbc56
+- true
+...
+-- Test that socket is closed on GC
+s = socket('AF_UNIX', 'SOCK_STREAM', 'ip')
+---
+...
+s:bind('unix/', path)
+---
+- true
+...
+s:listen()
+---
+- true
+...
+s = nil
+---
+...
+collectgarbage('collect')
+---
+- 0
+...
+collectgarbage('collect')
+---
+- 0
+...
+socket.tcp_connect('unix/', path), errno() == errno.ECONNREFUSED
+---
+- null
+- true
+...
+os.remove(path)
+---
+- true
 ...